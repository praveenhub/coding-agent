--- conflicted
+++ resolved
@@ -61,13 +61,9 @@
 Run the agent
 ```bash
 coding-agent
-```
-<<<<<<< HEAD
 
 ## 📝 Notes
 - The agent operates relative to the directory it was started from.
-=======
->>>>>>> 3adb7504
 
 ## 💬 Usage
 
